/** Welcome to your  init.js  file!
 *
 * Everything in this file, this JS program, is run whenever you open VSCode. (Assuming you have the
 * `easy - extensibility` package installed of-course!)
 *
 * This is useful for adding your own snippets, useful commands, to the `cmd + h` command pallet or for configuring
 * VSCode depending on the workspace, date, machine, etc.
 *
 *
 * IF YOU HAVEN'T ALREADY, INVOKE `CMD + H TUTORIAL` TO READ THE TUTORIAL FIRST!
 * - tldr: Cmd+E to evaluate a selection of code; Cmd+H to run commands from the user's personal pallete.
 *
 *
 * The current implementation treats the user's init file as if it were semi-dynamically-scoped: The `~/init.js` file
 * may mention `E, commands, vscode` with no ceremonial import of any kind!(This is similar to the use of the keyword
 * `this` in object - oriented programming: It's an implicitly introduced argument!)
 *
 * Below are sample fragments to help you get started; all the best!(More honestly, this is Musa's personal init.js
 * being shared with the world.)
 *
 * It is encouraged to keep this file under version control, then make a symbolic link;
 * e.g., `ln - s ~/my-cool-repo/init.js  ~/init.js`
 *
 * # A program is a literate work, written by a human & read by a human ---incidentally also by a machine.
 * - In VSCode, press “⌘+k ⌘+1” to fold everything up and get a nice outline view of everything here.
 * /

 //===================================================== Simple Starters ================================================

 /** 🚀 Whenever we open VSCode, let's see a motivating message! 💪
 *
 */
let welcome = `Welcome ${process.env.USER}! Today is ${E.shell('date')}!`
let button = `A beautiful day to be alive 😃💐😁`
E.message(welcome, button)

<<<<<<< HEAD
// The current implementation treats the user's init file as if it were semi-dynamically-scoped:
// The `~/.init.js` file may mention `E, commands, vscode` with no ceremonial import of any kind!
// (This is similar to the use of the keyword `this` in object-oriented programming:
//  It's an implicitly introduced argument!)
=======
/** “Fancy quotes” & smiles: Let's add a new command to the `cmd+h` command pallet.
 *
 * I like using unicode quotes, since `backticks` are not always approriate.
 */
commands['Enclose selection in unicode quotes'] = { 'cmd+i q': E => E.replaceSelectionBy(str => `“${str}”`) }
>>>>>>> 76f10d8f

/** Unicode input wherever I go!
 *
 * I like using Unicode symbols, such as “⟦Σ xs⟧ ≈ xs.reduce( (x, y) => x + y, 0, xs)”.
 *
 * `yellpika.latex-input` is pretty good! Just press `\` then keep typing to see possible snippet completions.
 * - Works anywhere!
 * - E.g., \[[ ENTER ≈ \]]  Yields ⟦≈⟧  (any bracket completions // disappear whne pressing enter.)
 *
 * Similar remarks apply to `gao-shuhua.vsc-unicode-latex` ---which also has an online listing of all possible
 * completions. It also has interesting symbols, a larger set, but requires lots of typing: \openleftbracket just to
 * get ⟦.
 */
E.installExtension(`yellpika.latex-input`)

<<<<<<< HEAD
// It is encouraged to keep this file under version control, then make a symbolic link;
// e.g.,   ln  -s  ~/my-cool-repo/init.js  ~/.init.js

// ==================================================================================
// ========= 🚀 Whenever we open VSCode, let's see a motivating message! 💪 ==========
// ==================================================================================
let welcome = `Welcome ${E.username()} on ${process.platform}! Today is ${E.date()}!`
let button = `A beautiful day to be alive 😃💐😁`
E.message(welcome, button)
=======
/** Bring some joy to my day upon startup. */
commands['Make me smile!'] = E => E.terminal('fortune | cowsay | lolcat')
// commands['Make me smile!'](E)

// Show me a motiviating poster, right inside VSCode.
commands['Positive Quote: Show it nicely!'] = async E => {
  let url = 'https://www.realsimple.com/work-life/life-strategies/inspiration-motivation/positive-quotes'
  let { data } = await axios.get(url)
  let first = x => (x ? x[1] : null)
  Array.prototype.random = function () {
    return this[Math.floor(Math.random() * this.length)]
  }
  let { src, alt } = data
    .match(/<img([^\>]*)\>/g)
    .map(img => ({ src: first(img.match(/data-src=(.*)/)), alt: first(img.match(/alt=(.*)/)) }))
    .filter(img => img.src && img.alt.startsWith(`"Positive motivating quotes`))
    .random()
  E.webPanel(
    alt,
    `<img style="display: block;margin-left: auto;margin-right: auto;width: 50%;" src=${src} width="800" height="800">`
  )
}

/** I'd like to get my “TODO” keywords highlighted, a trailing colon is required; e.g., TODO: FIXME:. */
E.installExtension('wayou.vscode-todo-highlight') // https://marketplace.visualstudio.com/items?itemName=wayou.vscode-todo-highlight
>>>>>>> 76f10d8f

/** `Alt+q`: Pretty text!
 *
 * This extension semantically re-wraps comments that exceed the 120 column.
 * - Press `Alt+q` to do the rewrap editor-wide; or
 * - Select some text, then `Alt+q`.
 *
 * It understands comment markers and other markdown syntax. Then more!
 *
 * # Alt+q is configurable
 *
 * For example, I'd like whenever a paragraph is wrapped, for any lines that end in ".", "?" or "!", two spaces will be
 * added after that sentence when the paragraph is rewrapped. Neato! yeah buddo.
 *
 * Also, when I press `Alt+q` multiple times, then it wrap text according to each of my rulers. One of my rulers is set
 * at position 0, and made to (diss)appear transparently, so that wrapping to it provides an “infinite wrap length”.
 * But, if I want to wrap to a given column length, then I use `Ctrl+Shift+Q`.
 */
E.installExtension('stkb.rewrap') // https://marketplace.visualstudio.com/items?itemName=stkb.rewrap
E.set('rewrap.doubleSentenceSpacing', true) // ? This does not seem to work.
E.set('rewrap.autoWrap.enabled', true) // Auto-wrap my comment text when I type, the moment I exceed my dedicated ruler.
E.bindKey('ctrl+shift+q', 'rewrap.rewrapCommentAt') // Prompt me for a column-width to wrap all/selected comment text to;
// neato when sharing text.

/** Render vertical rulers after a certain number of monospace characters.
 *
 * Use multiple values for multiple rulers. No rulers are drawn if array is empty. */
E.set('editor.rulers', [
  120,
  { column: 0, color: '#0000' } // with alpha-channel 0 = transparent
])

// ================================================== Some nice extensions =============================================

/** Obtain an “eye” icon that toggles comment transparency. Sometimes you only want to focus on the code.
 *
 */
E.installExtension(`krembolabs.comment-styler`)

/** A tool for aligning the inline trailing comments.
 *
 * Does not play nice with inline overlays for JS inferred type annotations.
 */
E.installExtension(`huangbaoshan.comment-aligner`)

/** Obtain an new icon “<-//” that lets me style my code, any code, as if I were using a word processor!
 * Funky colours, various sizes, etc.
 *
 * Very useful when sharing screen, or sharing a screen shot, and want things to be emphasised.
 *
 * Warning! For 𝗯𝗼𝗹𝗱, 𝘪𝘵𝘢𝘭𝘪𝘤𝘴, u͟n͟d͟e͟r͟l͟i͟n͟e, 𝕠𝕦𝕥𝕝𝕚𝕟𝕖, your selected text is actually replaced by
 * the corresponding unicode. As such, the altertions persist and so it's best to only do this on comments!
 * However, font size and colours cannot be hidden in unicode and so are ignored when you share the file to a different
 * IDE, but are preserved in VSCode even if you open/close the file.
 */
E.installExtension(`krembolabs.comment-styler`)

/** Autohide the sidebar and terminal panel, whenever the user clicks into the text editor. */
E.installExtension(`sirmspencer.vscode-autohide`)

/** Get a nice sidebar, in the left-most area, for anchors or “documented bookmarks” to various locations in my files.
 *
 * Place anchors within comments or strings to place bookmarks within the context of your code. Anchors can be used to
 * track TODOs, write notes, create foldable sections, or to build a simple navigation making it easier to navigate your
 * files.
 *
 * There are `SECTION` anchors for deliminting a chunk into navigationable chunks, and `LINK` anchors that are followed
 * by a file (and optional line numer or anchor) that we can click to take us there.
 */
E.installExtension(`ExodiusStudios.comment-anchors`)
// ANCHOR This is an example anchor, neato!
// LINK init.js:12

//===================================================== Formatted Text =================================================

/** A program is a literate work, written by a human & read by a human ---incidentally also by a machine. This includes
 * not only code formatting, but also marked-up comments/design discussions.
 *
 * VSCode hovers will render markup such as code `name` or `age`, important _warnings_, and even more +important+
 * cruical *points* nicely. But in the comments, there is no such rendering.
 *
 * Likewise, I'd like the very first sentence of a JSDoc to act like a “chapter heading”, and likewise for `# whatever`
 * markdown-style subsection headers.
 *
 * Moreover, [formatted] text is not just about speaking *boldly* or _underscoring_ points that should be /emphasized/,
 * it can also be about ~fun-and-whimsy~; +lmaof+. Otherwise, it's all just `work`; e.g., “ This function has arguments
 * being a numeric `age` and a string `name` . ”
 */
E.decorateRegexp(/\*\* .*/, { backgroundColor: 'pink', remark: '**' }) // I want docstring “intro” sentences nicely coloured too!
E.decorateRegexp(/\*\s+#.*/, { backgroundColor: 'pink', remark: '#*' }) // Also colour doc subsection lines.
E.decorateRegexp(/\*[^ ]*\*/, { fontWeight: 'bold' }) // *Bold*
E.decorateRegexp(/_[^ ]*_/, { textDecoration: 'underline 2px' }) // Look _underline_ text!
// Comments are italics by default, so /slashes/ make text empahised by being normal font.
E.decorateRegexp(/\/[^ ]*\//, { fontStyle: 'normal' })
E.decorateRegexp(/\+[^ \+]*\+/, { textDecoration: 'line-through 2px' }) // +Strikethrough+ text
E.decorateRegexp(/`[^ $]*`/, { border: 'double', borderRadius: '3px', borderWidth: '2px' }, { disable: !true }) // `code`
E.decorateRegexp(/~[^ \n]*~/, { fontStyle: 'cursive', textDecoration: 'underline wavy 2px' }) // ~wave-to-the-moon~
// E.decorateRegexp(/[^\/]\[.[^ ]*\]/, { border: 'dashed', borderRadius: '3px', borderWidth: '2px' }) // [boxed]

/** Make "# Experimenting #" look like a solid pink button, with thick green text and a blue underline. I like to use
 * this to explicitly demarcate what chunk of code is stuff I'm experimenting with and may end-up deleting.  I like the
 * "#"-syntax since it's reminiscent of Markdown section markers.
 */
var pinkBoxStyle = {
  border: 'solid',
  borderRadius: '3px',
  borderWidth: '1px',
  letterSpacing: '1px',
  textDecoration: 'underline cyan 2px',
  color: 'green',
  fontWeight: 'bold',
  backgroundColor: 'pink'
}
E.decorateRegexp(/#.*#/, { ...pinkBoxStyle, remark: 'fenced' })

// =====================================================================================================================
/** Extension: Quickly Jumping to Favorited Webpages/Videos
 *
 *  Often, there are a number of Youtube videos, or webpages, that I'd like to jump to quickly. I'd like to have that
 * menu of items be right here in my editor. So, let's make some commands to do just that!
 */
commands["Youtube ~ Background audio while I'm working"] = async E => {
  let videos = {
    'Daily Supplications': 'https://youtu.be/9m9yE7qtq5w',
    'Uncle Iroh': 'https://youtu.be/jhvUqV3qeC0',
    'Oh Hussain!': 'https://youtu.be/6EHroVqxWDo',
    'ASMR ~ Walking Vancouver': 'https://youtu.be/hL2NYxKGTts',
    'ASMR ~ Vancouver Cafe': 'https://youtu.be/7sg-dfYLGRQ'
  }
  const url = await E.readInput('What do you want to listen to?', videos)
  E.browseURL(url)
}

/** Keeping data, URLs, in an auxilary `init.json` file.
 *
 * I have a bunch of URLs that I'd like to browse through eventually, and I'd like to have access to them from one
 * central location: My editor.
 * 1. I'd like to easily/mechanically add to my list of URLs, along with their dedicated topic.
 * 2. I'd like to easily/tersely declare commands to open my URLs nicely.
 *
 * So let's package up the above design pattern of "Youtube ~ Background audio while I'm working" into a utility.
 */

//! Move to VSCodeJS ---ASYNC
var HJSON = require('hjson')
var fs = require('fs')
E.withJSON = async (file, callback, newFile) => {
  file = file.replace(/~/g, process.env.HOME)
  try {
    let data = newFile ? {} : HJSON.parse(fs.readFileSync(file).toString())
    await callback(data)
    fs.writeFileSync(file, JSON.stringify(data, null, 2)) // Intentionally using JSON here.
  } catch (error) {
    console.error(`🤯 Oh no! ${error}`)
    console.error(callback.toString())
    process.exit(0)
  }
}

var makeBrowseCommand = (title, prompt = 'Which do you want to open?') => {
  commands[title] = E =>
    E.withJSON('~/easy-extensibility/init.json', async data => {
      let videos = data[title]
      const url = await E.readInput(prompt, videos)
      E.browseURL(url)
    })
}

// Here's two example new commands: They get the JSON URLs, display them nicely, let me pick one, then open it.
makeBrowseCommand(
  "Youtube ~ Videos I'd like to watch later / Iraqi Culture",
  'Which cultural tidbit do you want to learn about?'
)
makeBrowseCommand("Learning ~ Stuff I'd like to read", 'What do you want to (re)learn about?')

var axios = require('axios')
// Example: urlTitle('http://www.youtube.com/watch?v=jhvUqV3qeC0').then(E.message)
var urlTitle = async url => {
  let { data } = await axios.get(url)
  return data.match(/<title>([^<]*)<\/title>/)[1]
}

/*

  http://www.youtube.com/watch?v=jhvUqV3qeC0
*/
commands['Save URL from clipboard for later learning/watching/listening'] = async E =>
  await E.withJSON('~/easy-extensibility/init.json', async data => {
    let url = await E.clipboardRead()
    let title = await urlTitle(url)
    let topic = await E.readInput(
      'Where do you want to place this URL?',
      Object.keys(data).filter(x => x != 'README')
    )
    if (!data[topic]) data[topic] = {}
    data[topic][title] = url
    E.message(`${topic} got “${title}”`)
  })

// ? Make a new file “init.json” with the contents "{}".
E.withJSON(
  '~/easy-extensibility/init.json',
  data => (data.README = 'This file contains data for use in my ~/init.js file')
)

// We can stick our data in there, like this:
E.withJSON('~/easy-extensibility/init.json', data => {
  data['Youtube / Background'] = {
    'Daily Supplications': 'https://youtu.be/9m9yE7qtq5w',
    'Uncle Iroh': 'https://youtu.be/jhvUqV3qeC0',
    'Oh Hussain!': 'https://youtu.be/6EHroVqxWDo',
    'ASMR ~ Walking Vancouver': 'https://youtu.be/hL2NYxKGTts',
    'ASMR ~ Vancouver Cafe': 'https://youtu.be/7sg-dfYLGRQ'
  }
})

// Then, we do:
commands["Youtube ~ Background audio while I'm working"] = E =>
  E.withJSON('~/easy-extensibility/init.json', async data => {
    let videos = data['Youtube / Background']
    const url = await E.readInput('What do you want to listen to?', videos)
    E.browseURL(url)
  })
//
// ! TODO: Relocate this and the above block to tutorial.js, on E.withJSON.

/** Running arbitrary CLI programs on the current file
 *
 * - I intentionally `cd` to the parent directory for those rare times when I have a file open outside of its workspace.
 * - I also make use of the `shift` modifier:
 *   + `cmd+h gulp` runs Gulp on the current file, whereas `shift+cmd+h gulp` runs Gulp on the entire repo.
 *   + `cmd+h playwright` runs my tests in headless mode, whereas `shift + cmd + h playwright` does so in headed mode.
 */
commands['File: Gulp tests!'] = E => {
  const cmd = E.currentPrefixArgument ? 'gulp precommit' : `npx gulp test-partial --file=${E.currentFileName()}`
  E.terminal(`cd ${E.currentDirectory()}; ${cmd}`, 'Gulp!')
}
commands['File: Playwright!'] = E => {
  const headed = E.currentPrefixArg ? '--headed' : ''
  E.terminal(` npx playwright test ${E.currentFileName()} ${headed}`)
}

/** Invoke `alt+shift+f` to `f`ormat the current active editor according to existing rules. For when I really want to
 * enforce a particular style. E.g., in a file that does not live in a repo with dedicated linting.
 */
commands['File: Prettify!'] = {
  'Alt+P': E => {
    const options = `--no-semi --print-width 120 --single-quote --trailing-comma none --arrow-parens avoid`
    E.shell(`prettier ${options} --write ${E.currentFileName()}`)
    E.message(`Prettified with options:  ${options}`)
  }
}

/** The default theme leaves much to be desired; so upon startup, let's have one of our favourite themes be chosen.
 *
 * - Note: Cmd+K Cmd+T to see all themes and try them out on-the-fly.
 * - 'Light Pink' is from extension: @id:mgwg.light-pink-theme
 */
// This should just be a thing. Get a random element from an array.
Array.prototype.random = function () {
  return this[Math.floor(Math.random() * this.length)]
}
let themes = {
  'Solarized Light': 'vscode.theme-solarized-light',
  'Snazzy Operator': 'aaronthomas.vscode-snazzy-operator', // https://marketplace.visualstudio.com/items?itemName=aaronthomas.vscode-snazzy-operator
  'Light Pink': 'mgwg.light-pink-theme', // https://marketplace.visualstudio.com/items?itemName=mgwg.light-pink-theme
  'Noctis Lux': 'liviuschera.noctis', // https://marketplace.visualstudio.com/items?itemName=liviuschera.noctis
  'Noctis Lilac': 'liviuschera.noctis', // https://marketplace.visualstudio.com/items?itemName=liviuschera.noctis
  Hopscotch: 'idleberg.hopscotch' // https://marketplace.visualstudio.com/items?itemName=idleberg.hopscotch
}
Object.keys(themes).map(name => E.installExtension(themes[name])) // Install all themes
E.set('workbench.colorTheme', Object.keys(themes).random()) // Select a random one

// Cosmetics ===========================================================================================================

// Add a motavational motto to the VSCode frame window title
E.set('window.title', '${activeEditorLong} Living The Dream (•̀ᴗ•́)و')

// Make "=>, !=, ===, <=, >=, <>, etc" look like single-symbol Unicode!
E.set('editor.fontLigatures', true)

// A nice comfortable font, at a reasonable size.
E.set('editor.fontFamily', 'Fantasque Sans Mono')
E.set('editor.fontSize', 14)

// When I click on the explorer, I want it to show me the directory hierarchy focused on my current opened editor.
E.set('explorer.autoReveal', true)
E.set('editor.cursorBlinking', 'phase')

// When I write a word, such as “ green ” or “ #19f9d8 ”, then show it to me as that colour!
E.set('colorize.languages', ['javascript'])

// I want nice colours for my brackets, and I also want their “scope” to be colourfully indicated.
E.set('editor.bracketPairColorization.enabled', true)
E.set('workbench.colorCustomizations', {
  '[*]': {
    'editorBracketHighlight.foreground1': '#E6E6E6',
    'editorBracketHighlight.foreground2': '#FF75B5',
    'editorBracketHighlight.foreground3': '#19f9d8',
    'editorBracketHighlight.foreground4': '#B084EB',
    'editorBracketHighlight.foreground5': '#45A9F9',
    'editorBracketHighlight.foreground6': '#FFB86C',
    'editorBracketHighlight.unexpectedBracket.foreground': '#FF2C6D'
  }
})
E.set('editor.guides.bracketPairs', true)
E.set('editor.guides.highlightActiveIndentation', false)
E.set('editor.guides.bracketPairsHorizontal', true)

/** Sticky scroll shows the current scope at the top of the view port.
 *
 * If a scope's header, such as a function name, is out of view, show it to me near the top of the editor, as I scroll.
 */
E.set('editor.stickyScroll.enabled', true)

// =====================================================================================================================

/** A program is a literate work, written by a human & read by a human ---incidentally also by a machine.
 *
 * Consider a program to be written primarily to explain to another human what it is that we want the computer to do,
 * how it is to happen, and why we can believe that we have achievied our aim.
 * (The “another human” might be you in a few months time when the details have escaped your mind.)
 *
 * A program should not just compute, it should also motivate, justify & discuss.
 * This human nature makes it easier to follow, detect errors, use elsewhere, or extend.
 * After all, the larger part of the life of a piece of software is maintenance.
 *
 * Flawed programs with good discussion may be of more use in the development of related correct code,
 * than working code that has no explanation.
 *
 * In VSCode, press “⌘+k ⌘+1” to fold everything up and get a nice outline view of everything here.
 */

// =====================================================================================================================
// Below be uncommented/undiscussed dragons.

//==================================================================================
//============================= Backup all the things! =============================
//==================================================================================

/** Keep track of local file changes independent of source control: Every time you save an editor, a new entry is added
 * to the list.
 *
 *  Let's keep old versions since there's disk space to go around ---what am I going to do with 500gigs when nearly all
 *  my ‘software’ is textfiles 😼 Whenever ‘I need space,’ then I simply empty the backup directory, if ever.
 *
 * Why backups? Sometimes I may forget to submit a file, or edit, to my version control system, and it'd be nice to be
 * able to see a local automatic backup.
 *
 * From an entry you can: compare the changes to the local file or previous entry, restore the contents, delete or
 * rename the entry. The global commands to work with local history:
 * - workbench.action.localHistory.create - Create a new history entry for the active file with a custom name.
 * - workbench.action.localHistory.deleteAll - Delete all history entries across all files.
 * - workbench.action.localHistory.restoreViaPicker - Find a history entry to restore across all files.
 * - Or just:  Cmd+Shift+P Local History: Find Entry to Restore
 * - Or open a file, then in the Explorer, there is the “Timeline” view near the bottom,
 *   which has local history for the currently open file.
 *
 * [Save ≈ Backup] It is intestesting to note that we could easily make our own backup system, had VSCode lacked one, by
 * having a function simply save copies of our file ---on each save--- where the filename is augmented with a timestamp.
 */
E.set('workbench.localHistory.enabled', true)
// Only keep the last 1000 backups of a file. Silently delete execess backup versions.
E.set('workbench.localHistory.maxFileEntries', 1000)
// Controls the maximum size of a file (in KB) to be considered for local history.
// Files that are larger will not be added to the local history.
E.set('workbench.localHistory.maxFileSize', 1024)

//==================================================================================
//=================================== Formatting ===================================
//==================================================================================

E.set('[*]', { 'editor.formatOnSave': true })
E.set('[javascript][javascriptreact][typescript]', {
  'editor.defaultFormatter': 'vscode.typescript-language-features'
})
E.set('[html]', {
  'editor.defaultFormatter': 'vscode.html-language-features'
})
E.set('[json][jsonc]', {
  'editor.defaultFormatter': 'vscode.json-language-features'
})
E.set('[css][scss][less]', {
  'editor.defaultFormatter': 'vscode.css-language-features'
})
E.set('javascript.format.semicolons', 'remove')

E.set('editor.formatOnSave', true)
E.set('files.autoSave', 'afterDelay')

// ================================================================================
// Misc
// ================================================================================

// When enabled, the diff editor ignores changes in leading or trailing whitespace.
E.set('diffEditor.ignoreTrimWhitespace', true)

// Timeout in milliseconds after which diff computation is cancelled. Use 0 for no timeout.
E.set('diffEditor.maxComputationTime', 5000)

// ? Controls whether the editor should render the inline color decorators and color picker.
E.set('editor.colorDecorators', true)
let _x_ = 'green'

// If I invoke Cmd+F when I have some text selected, then I expect the Find&Replace to operate only on my selected region.
// Controls the condition for turning on find in selection automatically.
//  - never: Never turn on Find in selection automatically (default)
//  - always: Always turn on Find in selection automatically
//  - multiline: Turn on Find in selection automatically when multiple lines of content are selected.
E.set('editor.find.autoFindInSelection', 'multiline')

// Controls whether the cursor should jump to find matches while typing.
E.set('editor.find.cursorMoveOnType', true)

// Controls whether the search automatically restarts from the beginning (or the end) when no further matches can be found.
E.set('editor.find.loop', true)

// Controls whether the editor has code folding enabled.
E.set('editor.folding', true)

// Controls whether the editor should highlight folded ranges.
E.set('editor.foldingHighlight', true)

// Controls whether a space character is inserted when commenting.
E.set('editor.comments.insertSpace', true)

// Controls whether syntax highlighting should be copied into the clipboard.
E.set('editor.copyWithSyntaxHighlighting', false)

// Remove useless stuff
E.set('editor.minimap.enabled', false)
E.set('files.insertFinalNewline', false)
E.set('files.trimTrailingWhitespace', true)

// Define word at point ================================================================================================

/** Show me the definition of a word, in a new pane to the right.
 * Leave focus in the current pane.
 */
commands['Define word'] = {
  'alt+.': async E => {
    let word = await E.currentWord()
    var def = E.shell(`dict ${word}`)
    let content = `---Overview of “${word.trim()}”; Press Cmd+W to exit---\n\n ${def}`
    E.newEditor({ name: E.shell(`mktemp -t Dictionary`), content, preserveFocus: true })
  }
}

// =====================================================================================================================
// this essentially removes a lot of the distractions from your view in VS Code.
// (As always, toggle this with Cmd+Shift+P ---or Ctrl+X+Z)
// E.executeCommand('workbench.action.toggleZenMode')

//======================================================== Terminals ===================================================

/** You can press Ctrl+` to go to a terminal, then Ctrl+1 to go to the first editor.
 * (Or Ctrl+2 or any number to go to that editor)
 *
 * However, I'd like Ctrl+` to behave as follows:
 * 1. If the terminal is not open, open it for me.
 * 2. If the bottom pane is not open, open it for me.
 * 3. If the bottom pane is open, shift focus to my terminal.
 * 4. If I'm in my terminal, then hide the bottom pane and return focus to the editor.
 *
 * Ctrl + Shift + ` to create a new terminal.
 */
// E.bindKey("ctrl+`", "workbench.action.terminal.toggleTerminal", "terminal.active")
// This is the default setup. Neato!
//
// What if I want to jump to the terminal, but be maximised?
// Easy: Ctrl+k `  open the lower pane then maximize/minimise it.
// (From here, Ctrl+` will bring me back to the editor, when terminal is maximised).
//
E.bindKey('ctrl+k `', 'workbench.action.toggleMaximizedPanel', 'true')

// Let's make Ctrl+ Shift+ ` open a new terminal in my editor.
// I have placed my terminal into a editor and treat is as just another tab. I usually have it pinned and wrap my tabs. But usually navigate to it via Cmd+P. If I want it visible I usually have split groups.
// I can quickly get back to it with Ctrl+XXX where XXX is the number, or “Cmd+P Bash”.
//
//
// Note that I don't make Ctrl+` open in the editor, since at work I use VSCode Tasks to open ~11 servers for local development.
// (Note to self: It might be be better to spawn child processes via NodeJS, and create a VSCode output channel, then have those processes spit out their content to that channel.)
// (This itself might be a)
E.set('terminal.integrated.defaultLocation', 'editor')

/** colors-as-types!
 *
 * Coding with a Fruit Salad: Semantic Highlighting
 *
 * What should be highlighted when we write code? Static keywords with fixed uses, or dynamic user-defined names?
 *
 * “Syntax” highlighting ⇨ Specific words are highlighted in strong colours so that the structure can be easily gleaned.
 * - Generally this only includes a language's keywords, such as “if, loop, begin, end, cond”.
 * - User defined names generally share one colour; usually black.
 * - Hence, an “if” block may be seen as one coloured keyword followed by a blob of black text.
 * - *Obvious keywords are highlighted while the rest remains in black!*
 *
 * “Semantic” highlighting ⇨ Identifiers obtain unique colouring.
 * - This makes it much easier to visually spot dependencies with a quick glance.
 * - One can see how data flows through a function.
 * - In dynamic languages, this is a visual form of typing: Different colours are for different names.
 * - Especially helpful for (library) names that are almost the same.
 */
E.executeCommand('semantic-highlighting.toggleSemanticHighlights') // Extension: Semantic highlighting by malcolmmielle

// https://code.visualstudio.com/docs/languages/javascript#_inlay-hints
E.set('javascript.inlayHints.parameterNames', 'all')
E.set('javascript.inlayHints.variableTypes.enabled', true)

// Snippets:
// Quickly create JSDoc comments for functions by typing
// /** before the function declaration, and select the JSDoc comment snippet suggestion.
// You can optionally even use the type information from JSDoc comments to type check your JavaScript.
//
// Example
// The following pragma enables typechecking for JS, using JSDocs to get types.
//@ts-check
/**
 *
 * @param {number} x
 * @param {number} y
 */
function add(x, y) {
  return x + y
}
add(1, 'nope') // This should now show as an error!

E.set('todohighlight.keywords', ['HERE', 'LOOK'])
E.set('editor.snippetSuggestions', 'top')
E.set('powermode.enabled', false)

/** [Terminals] The new theme key terminal.inactiveSelectionBackground is available to show a different selection
 * background color whether the terminal is focused or not to better align with the editor.
 */
E.set('terminal.inactiveSelectionBackground', true) // Need to update my VSCode for this to work.

// “m”y own extended version of the “f”ind files command.
//
/** Sometimes I wish to do a textual search in a directory that is not the current workspace.
 *
 * # Usage
 * 1. Select some text, then `cmd+m f` OR `cmd+h find dir`, joy!
 * 2. If no text is selected, you'll be get to the search pane and can enter text there.
 *
 * # Remarks
 * - This can be done by opening the directory I want in the file explorer, then right-clicking and selecting
 *   Find-in-Folder.
 * - That's too much for me!
 * - As such, I've made this handy-dandy utility.
 *
 * Moreover, it disables some stuff that I would usually want, such as regexp, case sensativity, and looking into
 * ignored locations. It's this extra bit that makes this utility handy, otherwise I could just `Cmd + Shift + F` then
 * enter the directory and search term manually.
 */
commands['Find in a given directory'] = {
  'cmd+m f': async E =>
    E.executeCommand('workbench.action.findInFiles', {
      query: E.selection(),
      filesToInclude: await E.readInput('Directory to search in:'),
      useExcludeSettingsAndIgnoreFiles: false,
      isRegex: false,
      isCaseSensitive: false,
      filesToExclude: './*.css'
    })
}

/** Edit CSV files with a nice table UI, akin to Excel.
 *
 * - Execute the command “edit as csv” to toggle between the table UI and the default CSV look.
 * - Not needed atm, I rarely play with CSV files.
 */
// E.installExtension('janisdd.vscode-edit-csv')

<<<<<<< HEAD
// this essentially removes a lot of the distractions from your view in VS Code.
// (As always, toggle this with Cmd+Shift+P ---or Ctrl+X+Z)
E.executeCommand('workbench.action.toggleZenMode')

function quoteSelection(quote = "\"", sep = " ") {
  let editor = vscode.window.activeTextEditor
  const document = editor.document
  const selection = editor.selection
  const replacement = document.getText(selection).split(" ").map(str => quote+str+quote).join(sep)
  editor.edit(editBuilder => editBuilder.replace(selection, replacement))
}

commands["Quote selection"] = E => quoteSelection()

commands["Quote selection with \" and separate with \",\""] = E => quoteSelection("\"", ", ")

commands["Quote selection with ' and separate with \",\""] = E => quoteSelection("'", ", ")
=======
/** Get a smart backspace button; various other features! */
E.installExtension('jasonlhy.hungry-delete')
// Delete all vertical whitespace
E.bindKey('ctrl+backspace', 'extension.hungryDelete')

/* Printing objects on Node.js =========================================================================================
   var axios = require('axios') // Just for example, `posts`, below.
   var posts = await axios.get('https://jsonplaceholder.typicode.com/posts')

   // My current implementation, cmd+e's internalEchoFunction, crashes here:
   posts // Converting circular structure to JSON --> ...
   E.string(posts) // This fails too!

   // This approach works nicely!
   var util = require("util")
   util.inspect(posts, false, null) // A nice object

   // ? Maybe this is enough?
   E.string = obj => typeof obj == 'string'? obj : util.inspect(obj)
   E.string = obj => util.inspect(obj)

   var obj = {name: 'musa', act: x => x}

   E.message("huh?")         // This makes me see a Promise~object message! Make the echo message avoid this pending notice when we're dealing with E.message in-particular!
   await E.message("hello")
*/

// ? Note that Cmd+/ toggles comments, works nicely with selections.
>>>>>>> 76f10d8f
<|MERGE_RESOLUTION|>--- conflicted
+++ resolved
@@ -27,41 +27,16 @@
 
  //===================================================== Simple Starters ================================================
 
- /** 🚀 Whenever we open VSCode, let's see a motivating message! 💪
- *
- */
-let welcome = `Welcome ${process.env.USER}! Today is ${E.shell('date')}!`
-let button = `A beautiful day to be alive 😃💐😁`
-E.message(welcome, button)
-
-<<<<<<< HEAD
+// If you haven't already, invoke `cmd+h tutorial` to read the tutorial first!
+
 // The current implementation treats the user's init file as if it were semi-dynamically-scoped:
 // The `~/.init.js` file may mention `E, commands, vscode` with no ceremonial import of any kind!
 // (This is similar to the use of the keyword `this` in object-oriented programming:
 //  It's an implicitly introduced argument!)
-=======
-/** “Fancy quotes” & smiles: Let's add a new command to the `cmd+h` command pallet.
- *
- * I like using unicode quotes, since `backticks` are not always approriate.
- */
-commands['Enclose selection in unicode quotes'] = { 'cmd+i q': E => E.replaceSelectionBy(str => `“${str}”`) }
->>>>>>> 76f10d8f
-
-/** Unicode input wherever I go!
- *
- * I like using Unicode symbols, such as “⟦Σ xs⟧ ≈ xs.reduce( (x, y) => x + y, 0, xs)”.
- *
- * `yellpika.latex-input` is pretty good! Just press `\` then keep typing to see possible snippet completions.
- * - Works anywhere!
- * - E.g., \[[ ENTER ≈ \]]  Yields ⟦≈⟧  (any bracket completions // disappear whne pressing enter.)
- *
- * Similar remarks apply to `gao-shuhua.vsc-unicode-latex` ---which also has an online listing of all possible
- * completions. It also has interesting symbols, a larger set, but requires lots of typing: \openleftbracket just to
- * get ⟦.
- */
-E.installExtension(`yellpika.latex-input`)
-
-<<<<<<< HEAD
+
+// Below are sample fragments to help you get started; all the best!
+// (More honestly, this is Musa's personal init.js being shared with the world.)
+
 // It is encouraged to keep this file under version control, then make a symbolic link;
 // e.g.,   ln  -s  ~/my-cool-repo/init.js  ~/.init.js
 
@@ -71,7 +46,27 @@
 let welcome = `Welcome ${E.username()} on ${process.platform}! Today is ${E.date()}!`
 let button = `A beautiful day to be alive 😃💐😁`
 E.message(welcome, button)
-=======
+
+/** “Fancy quotes” & smiles: Let's add a new command to the `cmd+h` command pallet.
+ *
+ * I like using unicode quotes, since `backticks` are not always approriate.
+ */
+commands['Enclose selection in unicode quotes'] = { 'cmd+i q': E => E.replaceSelectionBy(str => `“${str}”`) }
+
+/** Unicode input wherever I go!
+ *
+ * I like using Unicode symbols, such as “⟦Σ xs⟧ ≈ xs.reduce( (x, y) => x + y, 0, xs)”.
+ *
+ * `yellpika.latex-input` is pretty good! Just press `\` then keep typing to see possible snippet completions.
+ * - Works anywhere!
+ * - E.g., \[[ ENTER ≈ \]]  Yields ⟦≈⟧  (any bracket completions // disappear whne pressing enter.)
+ *
+ * Similar remarks apply to `gao-shuhua.vsc-unicode-latex` ---which also has an online listing of all possible
+ * completions. It also has interesting symbols, a larger set, but requires lots of typing: \openleftbracket just to
+ * get ⟦.
+ */
+E.installExtension(`yellpika.latex-input`)
+
 /** Bring some joy to my day upon startup. */
 commands['Make me smile!'] = E => E.terminal('fortune | cowsay | lolcat')
 // commands['Make me smile!'](E)
@@ -97,7 +92,6 @@
 
 /** I'd like to get my “TODO” keywords highlighted, a trailing colon is required; e.g., TODO: FIXME:. */
 E.installExtension('wayou.vscode-todo-highlight') // https://marketplace.visualstudio.com/items?itemName=wayou.vscode-todo-highlight
->>>>>>> 76f10d8f
 
 /** `Alt+q`: Pretty text!
  *
@@ -314,15 +308,9 @@
   }
 })
 
-// Then, we do:
-commands["Youtube ~ Background audio while I'm working"] = E =>
-  E.withJSON('~/easy-extensibility/init.json', async data => {
-    let videos = data['Youtube / Background']
-    const url = await E.readInput('What do you want to listen to?', videos)
-    E.browseURL(url)
-  })
-//
-// ! TODO: Relocate this and the above block to tutorial.js, on E.withJSON.
+// ==================================================================================
+// =============== Running arbitrary CLI programs on the current file ===============
+// ==================================================================================
 
 /** Running arbitrary CLI programs on the current file
  *
@@ -553,14 +541,22 @@
 
 //======================================================== Terminals ===================================================
 
-/** You can press Ctrl+` to go to a terminal, then Ctrl+1 to go to the first editor.
- * (Or Ctrl+2 or any number to go to that editor)
- *
- * However, I'd like Ctrl+` to behave as follows:
- * 1. If the terminal is not open, open it for me.
- * 2. If the bottom pane is not open, open it for me.
- * 3. If the bottom pane is open, shift focus to my terminal.
- * 4. If I'm in my terminal, then hide the bottom pane and return focus to the editor.
+/** Create a new editor, setting its language, initial content, and file name. Possibly open an existing file.
+ *
+ * @return A promise that opens a new {@link TextEditor editor}.
+ * @param options A configuration of possible options for thew new file, including:
+ *   - When `content` is `null`, you get the classic VSCode "Select a language, or start typing..." transient placeholder text.
+ *      - If there already exists a file with the given `name`, then we open it and *append* the given content to it.
+ *   - `column` A view column in which the new editor should be shown. Defaulting to 0.
+ *   - `preserveFocus` When `true` the editor will not take focus.
+ *
+ * - If `name` is provided, then an actual file is created ---this is to avoid VSCode's annoying "Save" dialog boxes!
+ *   - If there's already a file named by `name`, then that file is opened instead.
+ *
+ * ### Examples
+ * ```
+ * // Create a new empty editor, with the usual "Select a language, or start typing..." transient placeholder text.
+ * await E.newEditor()
  *
  * Ctrl + Shift + ` to create a new terminal.
  */
@@ -671,11 +667,36 @@
  */
 // E.installExtension('janisdd.vscode-edit-csv')
 
-<<<<<<< HEAD
-// this essentially removes a lot of the distractions from your view in VS Code.
-// (As always, toggle this with Cmd+Shift+P ---or Ctrl+X+Z)
-E.executeCommand('workbench.action.toggleZenMode')
-
+/** Get a smart backspace button; various other features! */
+E.installExtension('jasonlhy.hungry-delete')
+// Delete all vertical whitespace
+E.bindKey('ctrl+backspace', 'extension.hungryDelete')
+
+/* Printing objects on Node.js =========================================================================================
+   var axios = require('axios') // Just for example, `posts`, below.
+   var posts = await axios.get('https://jsonplaceholder.typicode.com/posts')
+
+   // My current implementation, cmd+e's internalEchoFunction, crashes here:
+   posts // Converting circular structure to JSON --> ...
+   E.string(posts) // This fails too!
+
+   // This approach works nicely!
+   var util = require("util")
+   util.inspect(posts, false, null) // A nice object
+
+   // ? Maybe this is enough?
+   E.string = obj => typeof obj == 'string'? obj : util.inspect(obj)
+   E.string = obj => util.inspect(obj)
+
+   var obj = {name: 'musa', act: x => x}
+
+   E.message("huh?")         // This makes me see a Promise~object message! Make the echo message avoid this pending notice when we're dealing with E.message in-particular!
+   await E.message("hello")
+*/
+
+// ? Note that Cmd+/ toggles comments, works nicely with selections.
+
+// an example of transforming text.
 function quoteSelection(quote = "\"", sep = " ") {
   let editor = vscode.window.activeTextEditor
   const document = editor.document
@@ -688,34 +709,4 @@
 
 commands["Quote selection with \" and separate with \",\""] = E => quoteSelection("\"", ", ")
 
-commands["Quote selection with ' and separate with \",\""] = E => quoteSelection("'", ", ")
-=======
-/** Get a smart backspace button; various other features! */
-E.installExtension('jasonlhy.hungry-delete')
-// Delete all vertical whitespace
-E.bindKey('ctrl+backspace', 'extension.hungryDelete')
-
-/* Printing objects on Node.js =========================================================================================
-   var axios = require('axios') // Just for example, `posts`, below.
-   var posts = await axios.get('https://jsonplaceholder.typicode.com/posts')
-
-   // My current implementation, cmd+e's internalEchoFunction, crashes here:
-   posts // Converting circular structure to JSON --> ...
-   E.string(posts) // This fails too!
-
-   // This approach works nicely!
-   var util = require("util")
-   util.inspect(posts, false, null) // A nice object
-
-   // ? Maybe this is enough?
-   E.string = obj => typeof obj == 'string'? obj : util.inspect(obj)
-   E.string = obj => util.inspect(obj)
-
-   var obj = {name: 'musa', act: x => x}
-
-   E.message("huh?")         // This makes me see a Promise~object message! Make the echo message avoid this pending notice when we're dealing with E.message in-particular!
-   await E.message("hello")
-*/
-
-// ? Note that Cmd+/ toggles comments, works nicely with selections.
->>>>>>> 76f10d8f
+commands["Quote selection with ' and separate with \",\""] = E => quoteSelection("'", ", ")