{
<<<<<<< HEAD
	"name": "easy-extensibility",
	"displayName": "easy-extensibility",
	"description": "Extend VSCode without the ceremony of making a full extension! Just write your code anywhere and it'll be part of VSCode!",
	"version": "1.2.12",
	"repository": "https://github.com/alhassy/easy-extensibility",
	"icon": "graphics/logo.png",
	"publisher": "alhassy",
	"engines": {
		"vscode": "^1.68.0"
	},
	"categories": [
		"Other"
	],
	"activationEvents": [
		"onStartupFinished",
		"onCommand:easy-extensibility.evaluateSelection",
		"onCommand:easy-extensibility.executeRegisteredCommand"
	],
	"main": "./extension.js",
	"contributes": {
		"configuration": {
			"type": "object",
			"title": "Easy Extensibility",
			"properties": {
				"easy-extensibility.rcFile": {
					"type": "string",
					"default": "~/.init.js",
					"description": "Specifies the file path containing the main rc file to use."
				},
				"easy-extensibility.npmCommand": {
					"type": "string",
					"default": "npm",
					"description": "Specifies the npm command from nodejs."
				},
				"easy-extensibility.dateCommand.unix": {
					"type": "string",
					"default": "date +%H:%M:%S",
					"description": "Specifies the date command on unix like platform."
				},
				"easy-extensibility.dateCommand.windows": {
					"type": "string",
					"default": "date /T",
					"description": "Specifies the date command on windows platform."
				}
			}
		},
		"snippets": [
			{
				"language": "javascript",
				"path": "./E-snippets.json"
			}
		],
		"commands": [
			{
				"command": "easy-extensibility.evaluateSelection",
				"title": "Evaluate Selected Region"
			},
			{
				"command": "easy-extensibility.executeRegisteredCommand",
				"title": "Execute Registered Command"
			}
		],
		"keybindings": [
			{
				"command": "easy-extensibility.evaluateSelection",
				"mac": "cmd+e",
				"linux": "ctrl+c e",
				"win": "ctrl+c e",
				"when": "editorTextFocus"
			},
			{
				"command": "easy-extensibility.evaluateSelection",
				"mac": "shift+cmd+e",
				"when": "editorTextFocus",
				"args": 1
			},
			{
				"command": "easy-extensibility.executeRegisteredCommand",
				"mac": "cmd+h",
				"linux": "ctrl+c g",
				"win": "ctrl+c g"
			},
			{
				"command": "easy-extensibility.executeRegisteredCommand",
				"mac": "shift+cmd+h",
				"args": 1
			},
			{
				"command": "easy-extensibility.executeRegisteredCommand",
				"mac": "shift+5 cmd+h",
				"args": 5
			}
		]
	},
	"scripts": {
		"lint": "eslint .",
		"pretest": "npm run lint",
		"test": "node ./test/runTest.js"
	},
	"devDependencies": {
		"@types/glob": "^7.2.0",
		"@types/mocha": "^9.1.1",
		"@types/node": "^16.11.47",
		"@types/vscode": "^1.68.0",
		"@vscode/test-electron": "^2.1.3",
		"eslint": "^8.21.0",
		"glob": "^8.0.3",
		"mocha": "^10.0.0",
		"typescript": "^4.7.2"
	},
	"dependencies": {
		"concat-stream": "^2.0.0",
		"hjson": "^3.2.2",
		"json5": "^2.2.1",
		"ramda": "^0.28.0",
		"require-from-url": "^3.1.3",
		"vscodejs": "^1.2.3"
	},
	"__metadata": {
		"id": "aa86014f-9133-49b7-b981-36c44d1328a7",
		"publisherDisplayName": "Musa Al-hassy",
		"publisherId": "2d11d29f-7371-4436-8544-10d8f2124f1e",
		"isPreReleaseVersion": false,
		"targetPlatform": "undefined",
		"isApplicationScoped": false,
		"updated": true,
		"preRelease": false
	}
=======
  "name": "easy-extensibility",
  "displayName": "easy-extensibility",
  "description": "Extend VSCode without the ceremony of making a full extension! Just write your code anywhere and it'll be part of VSCode!",
  "version": "1.2.11",
  "repository": "https://github.com/alhassy/easy-extensibility",
  "icon": "graphics/logo.png",
  "publisher": "alhassy",
  "engines": {
    "vscode": "^1.68.0"
  },
  "categories": [
    "Other"
  ],
  "activationEvents": [
    "onStartupFinished",
    "onCommand:easy-extensibility.evaluateSelection",
    "onCommand:easy-extensibility.executeRegisteredCommand"
  ],
  "main": "./extension.js",
  "contributes": {
    "snippets": [
      {
        "language": "javascript",
        "path": "./E-snippets.json"
      }
    ],
    "commands": [
      {
        "command": "easy-extensibility.evaluateSelection",
        "title": "Evaluate Selected Region"
      },
      {
        "command": "easy-extensibility.executeRegisteredCommand",
        "title": "Execute Registered Command"
      }
    ],
    "keybindings": [
      {
        "command": "easy-extensibility.evaluateSelection",
        "mac": "cmd+e",
        "when": "editorTextFocus"
      },
      {
        "command": "easy-extensibility.evaluateSelection",
        "mac": "shift+cmd+e",
        "when": "editorTextFocus",
        "args": 1
      },
      {
        "command": "easy-extensibility.executeRegisteredCommand",
        "mac": "cmd+h"
      },
      {
        "command": "easy-extensibility.executeRegisteredCommand",
        "mac": "shift+cmd+h",
        "args": 1
      },
      {
        "command": "easy-extensibility.executeRegisteredCommand",
        "mac": "shift+5 cmd+h",
        "args": 5
      }
    ]
  },
  "scripts": {
    "lint": "eslint .",
    "pretest": "npm run lint",
    "test": "node ./test/runTest.js"
  },
  "devDependencies": {
    "@types/glob": "^7.2.0",
    "@types/mocha": "^9.1.1",
    "@types/node": "^16.11.47",
    "@types/vscode": "^1.68.0",
    "@vscode/test-electron": "^2.1.3",
    "eslint": "^8.21.0",
    "glob": "^8.0.3",
    "mocha": "^10.0.0",
    "typescript": "^4.7.2"
  },
  "dependencies": {
    "axios": "^0.27.2",
    "body-parser": "^1.20.0",
    "concat-stream": "^2.0.0",
    "express": "^4.18.1",
    "hjson": "^3.2.2",
    "json5": "^2.2.1",
    "ramda": "^0.28.0",
    "require-from-url": "^3.1.3",
    "vscodejs": "^1.2.4"
  }
>>>>>>> 76f10d8f
}<|MERGE_RESOLUTION|>--- conflicted
+++ resolved
@@ -1,138 +1,8 @@
 {
-<<<<<<< HEAD
-	"name": "easy-extensibility",
-	"displayName": "easy-extensibility",
-	"description": "Extend VSCode without the ceremony of making a full extension! Just write your code anywhere and it'll be part of VSCode!",
-	"version": "1.2.12",
-	"repository": "https://github.com/alhassy/easy-extensibility",
-	"icon": "graphics/logo.png",
-	"publisher": "alhassy",
-	"engines": {
-		"vscode": "^1.68.0"
-	},
-	"categories": [
-		"Other"
-	],
-	"activationEvents": [
-		"onStartupFinished",
-		"onCommand:easy-extensibility.evaluateSelection",
-		"onCommand:easy-extensibility.executeRegisteredCommand"
-	],
-	"main": "./extension.js",
-	"contributes": {
-		"configuration": {
-			"type": "object",
-			"title": "Easy Extensibility",
-			"properties": {
-				"easy-extensibility.rcFile": {
-					"type": "string",
-					"default": "~/.init.js",
-					"description": "Specifies the file path containing the main rc file to use."
-				},
-				"easy-extensibility.npmCommand": {
-					"type": "string",
-					"default": "npm",
-					"description": "Specifies the npm command from nodejs."
-				},
-				"easy-extensibility.dateCommand.unix": {
-					"type": "string",
-					"default": "date +%H:%M:%S",
-					"description": "Specifies the date command on unix like platform."
-				},
-				"easy-extensibility.dateCommand.windows": {
-					"type": "string",
-					"default": "date /T",
-					"description": "Specifies the date command on windows platform."
-				}
-			}
-		},
-		"snippets": [
-			{
-				"language": "javascript",
-				"path": "./E-snippets.json"
-			}
-		],
-		"commands": [
-			{
-				"command": "easy-extensibility.evaluateSelection",
-				"title": "Evaluate Selected Region"
-			},
-			{
-				"command": "easy-extensibility.executeRegisteredCommand",
-				"title": "Execute Registered Command"
-			}
-		],
-		"keybindings": [
-			{
-				"command": "easy-extensibility.evaluateSelection",
-				"mac": "cmd+e",
-				"linux": "ctrl+c e",
-				"win": "ctrl+c e",
-				"when": "editorTextFocus"
-			},
-			{
-				"command": "easy-extensibility.evaluateSelection",
-				"mac": "shift+cmd+e",
-				"when": "editorTextFocus",
-				"args": 1
-			},
-			{
-				"command": "easy-extensibility.executeRegisteredCommand",
-				"mac": "cmd+h",
-				"linux": "ctrl+c g",
-				"win": "ctrl+c g"
-			},
-			{
-				"command": "easy-extensibility.executeRegisteredCommand",
-				"mac": "shift+cmd+h",
-				"args": 1
-			},
-			{
-				"command": "easy-extensibility.executeRegisteredCommand",
-				"mac": "shift+5 cmd+h",
-				"args": 5
-			}
-		]
-	},
-	"scripts": {
-		"lint": "eslint .",
-		"pretest": "npm run lint",
-		"test": "node ./test/runTest.js"
-	},
-	"devDependencies": {
-		"@types/glob": "^7.2.0",
-		"@types/mocha": "^9.1.1",
-		"@types/node": "^16.11.47",
-		"@types/vscode": "^1.68.0",
-		"@vscode/test-electron": "^2.1.3",
-		"eslint": "^8.21.0",
-		"glob": "^8.0.3",
-		"mocha": "^10.0.0",
-		"typescript": "^4.7.2"
-	},
-	"dependencies": {
-		"concat-stream": "^2.0.0",
-		"hjson": "^3.2.2",
-		"json5": "^2.2.1",
-		"ramda": "^0.28.0",
-		"require-from-url": "^3.1.3",
-		"vscodejs": "^1.2.3"
-	},
-	"__metadata": {
-		"id": "aa86014f-9133-49b7-b981-36c44d1328a7",
-		"publisherDisplayName": "Musa Al-hassy",
-		"publisherId": "2d11d29f-7371-4436-8544-10d8f2124f1e",
-		"isPreReleaseVersion": false,
-		"targetPlatform": "undefined",
-		"isApplicationScoped": false,
-		"updated": true,
-		"preRelease": false
-	}
-=======
   "name": "easy-extensibility",
   "displayName": "easy-extensibility",
   "description": "Extend VSCode without the ceremony of making a full extension! Just write your code anywhere and it'll be part of VSCode!",
-  "version": "1.2.11",
+  "version": "1.2.12",
   "repository": "https://github.com/alhassy/easy-extensibility",
   "icon": "graphics/logo.png",
   "publisher": "alhassy",
@@ -149,6 +19,32 @@
   ],
   "main": "./extension.js",
   "contributes": {
+	"configuration": {
+		"type": "object",
+		"title": "Easy Extensibility",
+		"properties": {
+			"easy-extensibility.rcFile": {
+				"type": "string",
+				"default": "~/.init.js",
+				"description": "Specifies the file path containing the main rc file to use."
+			},
+			"easy-extensibility.npmCommand": {
+				"type": "string",
+				"default": "npm",
+				"description": "Specifies the npm command from nodejs."
+			},
+			"easy-extensibility.dateCommand.unix": {
+				"type": "string",
+				"default": "date +%H:%M:%S",
+				"description": "Specifies the date command on unix like platform."
+			},
+			"easy-extensibility.dateCommand.windows": {
+				"type": "string",
+				"default": "date /T",
+				"description": "Specifies the date command on windows platform."
+			}
+		}
+	},
     "snippets": [
       {
         "language": "javascript",
@@ -169,17 +65,23 @@
       {
         "command": "easy-extensibility.evaluateSelection",
         "mac": "cmd+e",
+		"linux": "ctrl+c e",
+		"win": "ctrl+c e",
         "when": "editorTextFocus"
       },
       {
         "command": "easy-extensibility.evaluateSelection",
         "mac": "shift+cmd+e",
+		"linux": "ctrl+c ctrl+e",
+		"win": "ctrl+c ctrl+e",
         "when": "editorTextFocus",
         "args": 1
       },
       {
         "command": "easy-extensibility.executeRegisteredCommand",
-        "mac": "cmd+h"
+        "mac": "cmd+h",
+		"linux": "ctrl+c g",
+		"win": "ctrl+c g"
       },
       {
         "command": "easy-extensibility.executeRegisteredCommand",
@@ -220,5 +122,4 @@
     "require-from-url": "^3.1.3",
     "vscodejs": "^1.2.4"
   }
->>>>>>> 76f10d8f
 }